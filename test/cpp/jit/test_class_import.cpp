#include <test/cpp/jit/test_base.h>
#include <test/cpp/jit/test_utils.h>

#include <ATen/core/qualified_name.h>
#include <torch/csrc/jit/import_source.h>
#include <torch/csrc/jit/script/resolver.h>
#include <torch/torch.h>

namespace torch {
namespace jit {

using namespace torch::jit::script;

static const auto classSrcs1 = R"JIT(
op_version_set = 1
class FooNestedTest:
    def __init__(self, y):
        self.y = y

class FooNestedTest2:
    def __init__(self, y):
        self.y = y
        self.nested = __torch__.FooNestedTest(y)

class FooTest:
    def __init__(self, x):
        self.class_attr = __torch__.FooNestedTest(x)
        self.class_attr2 = __torch__.FooNestedTest2(x)
        self.x = self.class_attr.y + self.class_attr2.y
)JIT";

static const auto classSrcs2 = R"JIT(
op_version_set = 1
class FooTest:
    def __init__(self, x):
      self.dx = x
)JIT";

static void import_libs(
    std::shared_ptr<CompilationUnit> cu,
    const std::string& class_name,
    const std::shared_ptr<Source>& src,
    const std::vector<at::Tensor>& tensor_table) {
  SourceImporter si(
      cu,
      &tensor_table,
      [&](const std::string& name) -> std::shared_ptr<Source> {
<<<<<<< HEAD
        ASSERT_TRUE(name == "__torch__");
=======
>>>>>>> f77b295e
        return src;
      });
  si.loadNamedType(QualifiedName(class_name));
}

void testClassImport() {
  auto cu1 = std::make_shared<CompilationUnit>();
  auto cu2 = std::make_shared<CompilationUnit>();
  std::vector<at::Tensor> constantTable;
  // Import different versions of FooTest into two namespaces.
  import_libs(
      cu1,
      "__torch__.FooTest",
      std::make_shared<Source>(classSrcs1),
      constantTable);
  import_libs(
      cu2,
      "__torch__.FooTest",
      std::make_shared<Source>(classSrcs2),
      constantTable);

  // We should get the correct version of `FooTest` for whichever namespace we
  // are referencing
  c10::QualifiedName base("__torch__");
  auto classType1 = cu1->get_class(c10::QualifiedName(base, "FooTest"));
  ASSERT_TRUE(classType1->hasAttribute("x"));
  ASSERT_FALSE(classType1->hasAttribute("dx"));

  auto classType2 = cu2->get_class(c10::QualifiedName(base, "FooTest"));
  ASSERT_TRUE(classType2->hasAttribute("dx"));
  ASSERT_FALSE(classType2->hasAttribute("x"));

  // We should only see FooNestedTest in the first namespace
  auto c = cu1->get_class(c10::QualifiedName(base, "FooNestedTest"));
  ASSERT_TRUE(c);

  c = cu2->get_class(c10::QualifiedName(base, "FooNestedTest"));
  ASSERT_FALSE(c);
}

void testScriptObject() {
  Module m1("m1");
  Module m2("m2");
  std::vector<at::Tensor> constantTable;
  import_libs(
      m1.class_compilation_unit(),
      "__torch__.FooTest",
      std::make_shared<Source>(classSrcs1),
      constantTable);
  import_libs(
      m2.class_compilation_unit(),
      "__torch__.FooTest",
      std::make_shared<Source>(classSrcs2),
      constantTable);

  // Incorrect arguments for constructor should throw
  c10::QualifiedName base("__torch__");
  ASSERT_ANY_THROW(m1.create_class(c10::QualifiedName(base, "FooTest"), {1}));
  auto x = torch::ones({2, 3});
  auto obj = m2.create_class(c10::QualifiedName(base, "FooTest"), x).toObject();
  auto dx = obj->getAttr("dx");
  ASSERT_TRUE(almostEqual(x, dx.toTensor()));

  auto new_x = torch::rand({2, 3});
  obj->setAttr("dx", new_x);
  auto new_dx = obj->getAttr("dx");
  ASSERT_TRUE(almostEqual(new_x, new_dx.toTensor()));
}

static const auto methodSrc = R"JIT(
def __init__(self, x):
    return x
)JIT";

void testClassDerive() {
  auto cu = std::make_shared<CompilationUnit>();
  auto cls = ClassType::create("foo.bar", cu);
  const auto self = SimpleSelf(cls);
  auto methods = cu->define("foo.bar", methodSrc, nativeResolver(), &self);
  auto method = methods[0];
  cls->addAttribute("attr", TensorType::get());
  cls->addMethod(method);
  ASSERT_TRUE(cls->getMethod(method->name()));

  // Refining a new class should retain attributes and methods
  auto newCls = cls->refine({TensorType::get()});
  ASSERT_TRUE(newCls->hasAttribute("attr"));
  ASSERT_TRUE(newCls->getMethod(method->name()));

  auto newCls2 = cls->withContained({TensorType::get()})->expect<ClassType>();
  ASSERT_TRUE(newCls2->hasAttribute("attr"));
  ASSERT_TRUE(newCls2->getMethod(method->name()));
}

} // namespace jit
} // namespace torch<|MERGE_RESOLUTION|>--- conflicted
+++ resolved
@@ -45,10 +45,6 @@
       cu,
       &tensor_table,
       [&](const std::string& name) -> std::shared_ptr<Source> {
-<<<<<<< HEAD
-        ASSERT_TRUE(name == "__torch__");
-=======
->>>>>>> f77b295e
         return src;
       });
   si.loadNamedType(QualifiedName(class_name));
