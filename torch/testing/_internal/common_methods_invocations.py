--- conflicted
+++ resolved
@@ -271,15 +271,12 @@
                    ref=np.arcsin,
                    domain=(-1, 1),
                    decorators=(precisionOverride({torch.bfloat16: 1e-2}),),
-<<<<<<< HEAD
-                   assert_autodiffed=True,
-                   skip_bfloat16_grad=True,
-=======
                    promotes_integers_to_float=True,
                    dtypes=all_types_and_complex_and(torch.bool),
                    dtypesIfCPU=all_types_and_complex_and(torch.bool, torch.bfloat16),
                    dtypesIfCUDA=all_types_and_complex_and(torch.bool, torch.half),
->>>>>>> b338ed09
+                   assert_autodiffed=True,
+                   skip_bfloat16_grad=True,
                    skips=(
                        SkipInfo('TestUnaryUfuncs', 'test_reference_numerics',
                                 device_type='cpu', dtypes=[torch.cfloat, torch.cdouble]),
@@ -388,18 +385,12 @@
     UnaryUfuncInfo('log1p',
                    ref=np.log1p,
                    domain=(-1, float('inf')),
-<<<<<<< HEAD
-                   dtypesIfCPU=floating_types_and(torch.bfloat16),
-                   dtypesIfCUDA=floating_types_and(torch.half, torch.bfloat16),
-                   assert_autodiffed=True,
-                   skip_bfloat16_grad=True,
-                   decorators=(precisionOverride({torch.bfloat16: 1e-1}),)),
-=======
                    dtypesIfCPU=all_types_and(torch.bool, torch.bfloat16),
                    dtypesIfCUDA=all_types_and(torch.bool, torch.half, torch.bfloat16),
                    decorators=(precisionOverride({torch.bfloat16: 1e-1}),),
-                   promotes_integers_to_float=True),
->>>>>>> b338ed09
+                   promotes_integers_to_float=True,
+                   assert_autodiffed=True,
+                   skip_bfloat16_grad=True),
     UnaryUfuncInfo('log2',
                    ref=np.log2,
                    domain=(0, float('inf')),
