#pragma once

#include <chrono>
#include <iostream>
#include <list>
#include <mutex>
#include <thread>
#include <unordered_map>

#include <c10d/NCCLUtils.hpp>
#include <c10d/ProcessGroup.hpp>
#include <c10d/Store.hpp>

#include <ATen/cuda/CUDAContext.h>
#include <ATen/cuda/CUDAEvent.h>
#include <ATen/cuda/CUDAMultiStreamGuard.h>
#include <c10/core/Stream.h>
#include <c10/core/StreamGuard.h>
#include <c10/cuda/CUDACachingAllocator.h>
#include <c10/cuda/CUDAStream.h>

#include <torch/custom_class.h>

namespace c10d {

// Environment variable which controls whether or not wait() is blocking or
// non-blocking.
constexpr const char* NCCL_BLOCKING_WAIT = "NCCL_BLOCKING_WAIT";

// Environment variable which controls whether or not we perform Async Error
// Handling with NCCL.
constexpr const char* NCCL_ASYNC_ERROR_HANDLING = "NCCL_ASYNC_ERROR_HANDLING";

// ProcessGroupNCCL implements NCCL bindings for c10d.
//
// All functions of the class are expected to be called in the same order
// across all processes in the process group.  This is the only way that we
// can guarantee to match up the same calls among all processes.
//
// All NCCL functions provided by this class are asynchronous functions. More
// specifically, each NCCL call is scheduled on a separate CUDA stream that is
// different from the current CUDA stream. This is for the purpose of
// achieving potentially concurrency and better performance. As a result,
// it is the callers' responsibility to make sure that the CUDA stream their
// code works on needs to wait for the NCCL operation from
// this class.
//
// This can be done by calling:
//
// either WorkNCCL::wait() or WorkNCCL::synchronize(), both achieves the same
// functionality and are synonyms.
//
// Also note that WorkNCCL::finishedGPUExecution() is a helper function only
// provided by ProcessGroupNCCL to check if the NCCL operation of WorkNCCL has
// finished execution on the GPU (not just scheduled).
//
// Example on using the NCCL process group
//
//   ProcessGroupNCCL pg(store, rank, size);
//   std::shared_ptr<WorkNCCL> work = pg.allreduce(tensors);
//
//   // At this point, NCCL kernel has already by queued successfully
//   // Now, let current stream wait for the NCCL to finish, this function is
//   // async operation as well
//
//   work->wait()
//
//   // Now continue on other work in the current stream.
class ProcessGroupNCCL : public ProcessGroup {
 public:
  class WorkNCCL : public ProcessGroup::Work,
    public std::enable_shared_from_this<WorkNCCL> {
   public:
    // Constructor takes a list of CUDA devices
    WorkNCCL(const std::vector<at::Device>& devices, int rank, OpType opType, const char* profilingTitle = nullptr);
    // Copy constructor doing partial copy without outputs_. Cleanup thread
    // monitors and removes finished works. However it will deadlock when
    // destructs outputs_ tensors who are view tensors in autograd graph.
    WorkNCCL(const WorkNCCL& w);

    virtual ~WorkNCCL();

    // Checks if request has completed. In this specific case of NCCL, it checks
    // if the NCCL operation has completed on the GPU in its own NCCL stream.
    // Non-blocking operation.
    bool isCompleted() override;

    bool isSuccess() const override;

    // Same as calling synchronize() for NCCL work.
    bool wait(std::chrono::milliseconds timeout = kNoTimeout) override;

    void abort() override;

    // Let current stream wait on the completing of the NCCL work
    // Throws on exceptions. Blocking operation, which will wait for work
    // completion.
    void synchronize() override;

    // Synchronize streams by blocking each on the NCCL stream
    void synchronizeStreams();

    // Helper function used in CUDA Stream callbacks to complete WorkNCCL
    // objects and throw exceptions when neeeded.
    void handleNCCLGuard();

    // Helper function that checks if the NCCL kernels have finished
    // execution on the GPUs
    bool finishedGPUExecution();

    // Get a Future object that will be marked as completed internally.
    // It actually returns a FutureNCCL object which is a sub class Future.
    c10::intrusive_ptr<c10::ivalue::Future> getFuture() override;

    // Helper function that sets an exception_ptr on the WorkNCCL object.
    void setException(std::exception_ptr exception_ptr);

    // Helper function that returns True if the WorkNCCL object has timed out
    // and False otherwise.
    bool timedOut();

    std::vector<at::Tensor> result() override;

   protected:
    // The cached list of CUDA devices to operate on
    std::vector<at::Device> devices_;

    // The CUDA events tracking this work item on multiple CUDA devices
    std::shared_ptr<std::vector<at::cuda::CUDAEvent>> cudaEvents_;

    // The NCCL communicators used for this work item.
    std::vector<std::shared_ptr<NCCLComm>> ncclComms_;

    // Tensors used for barrier op
    std::vector<at::Tensor> barrierTensors_;

    // Clone of blockingWait_ from ProcessGroupNCCL.
    bool blockingWait_ = false;

    // Clone of opTimeout_ from ProcessGroupNCCL.
    std::chrono::milliseconds opTimeout_;

    // Time point representing when the work started.
    std::chrono::time_point<std::chrono::steady_clock> workStartTime_;

    // Wrapper method for the static checkForNCCLErrors which can be overridden
    // for tests.
    virtual std::exception_ptr checkForNCCLErrors(
        const std::vector<std::shared_ptr<NCCLComm>>& ncclComms) const;

    friend std::ostream& operator<<(
        std::ostream& output,
        const WorkNCCL& workNCCL);

   private:
    // Helper function for synchronize
    void synchronizeInternal(std::chrono::milliseconds timeout);
    // Checks for NCCL errors and sets an appropriate exception_ptr.
    void checkAndSetException();

    // Checks for NCCL errors and throws an appropriate exception.
    void checkAndThrowException();

    // Just checks whether GPU execution has completed, without modifying
    // exception_ptr.
    bool finishedGPUExecutionInternal() const;

    // Reference to the store so that we can write aborted communicators
    // to the store.
    c10::intrusive_ptr<Store> store_;

    // Store a reference to NCCL collective's outputs to be used by getFuture.
    std::shared_ptr<std::vector<at::Tensor>> outputs_;

    friend class ProcessGroupNCCL;
  };

  struct Options : torch::CustomClassHolder {
    explicit Options();

    // return intrusive_ptr of the object
    static c10::intrusive_ptr<Options> create(
        std::chrono::milliseconds timeout = kNoTimeout,
        bool isHighStream = false) {
      return c10::make_intrusive<Options>();
    }

    std::chrono::milliseconds opTimeout;
    bool isHighPriorityStream;
  };

  // FutureNCCL is a subclass of ivalue's Future. The goal is to use
  // this class in getFuture API of WorkNCCL. This Future is mostly a
  // wrapper to synchronize streams appropriately and it mostly enables
  // the async programming model of CUDA while trying to adhere to the
  // Future interface. FutureNCCL does not support NCCL_BLOCKING_WAIT flag
  // or NCCL's barrier().
  //
  // If created by WorkNCCL's getFuture API, FutureNCCL has a reference to
  // WorkNCCL's cudaEvents, NCCL collective's outputs, and the device indices of
  // outputs' devices. Its value is NCCL collective's outputs.
  //
  // If created by FutureNCCL's then callback, its value becomes the value of
  // callback() and its cudaEvents will record the NCCL stream that runs that
  // callback. Before invoking the callback, FutureNCCL will synchronize its
  // own cudaEvents with the stream that runs the callback. This design
  // enables synchronizing the appropriate streams and avoids stalling PyTorch's
  // default stream while running the callback. In case of multiple then
  // callbacks, each will be executed on its own fresh stream.
  struct FutureNCCL : at::ivalue::Future {
   public:
    explicit FutureNCCL(
        at::IValue value,
        std::shared_ptr<std::vector<at::cuda::CUDAEvent>> cudaEvents)
        : at::ivalue::Future(c10::ListType::create(c10::TensorType::get())),
          cudaEvents_(std::move(cudaEvents)) {
<<<<<<< HEAD
      markCompleted(std::move(value));
    }

    using at::ivalue::Future::Future;

    void setDataPtrExtractor(DataPtrExtractor data_ptr_extractor) override {
      // To avoid races with other threads that may be using the extractor, we
      // won't modify it after it's first set.
      if (dataPtrExtractor_ == nullptr) {
        dataPtrExtractor_ = std::move(data_ptr_extractor);
=======
      for (const at::cuda::CUDAEvent& event : *cudaEvents_) {
        TORCH_INTERNAL_ASSERT(event.isCreated());
      }
      for (const at::DataPtr& data_ptr : extractDataPtrs(value_)) {
        TORCH_INTERNAL_ASSERT(
            std::find_if(
                cudaEvents_->begin(),
                cudaEvents_->end(),
                [&](const at::cuda::CUDAEvent& ev) {
                  return ev.device_index() == data_ptr.device().index();
                }) != cudaEvents_->end());
      }
    }

   private:
    FutureNCCL(at::TypePtr type) : at::ivalue::Future(std::move(type)) {}
    // We need this because it will be the ::make() static method that actually
    // creates the instance. This is a brittle approach and the passkey idiom
    // would be a more robust solution. However, this will go away in #48505.
    friend c10::intrusive_ptr<FutureNCCL>;

   public:
    // Gets the current stream of the device and synchronizes recorded streams
    // with that. It will return after synchronizing the correct GPU streams to
    // ensure we can have async CUDA execution and it does not wait for the
    // entire operation to complete on GPU.
    void wait() override {
      if (error_) {
        throw *error_;
>>>>>>> e2e12bf9
      }
    }

   protected:
    c10::intrusive_ptr<Future> createInstance(at::TypePtr type) override {
      auto fut = c10::make_intrusive<FutureNCCL>(std::move(type));
      // The new future needs the DataPtr extractor when it gets marked complete
      // but this might happen immediately inline or in parallel by another
      // thread. In both these cases this would/might happen before the user has
      // time to set their own DataPtr extractor, which might lead to failures
      // if the default extractor can't handle some of the user's types.
      // Therefore we propagate our extractor.
      fut->setDataPtrExtractor(dataPtrExtractor_);
      return fut;
    }

<<<<<<< HEAD
    void postMarkCompletedHook(const at::IValue& value) override {
      if (cudaEvents_ == nullptr) {
        std::vector<bool> isCudaDeviceUsed(c10::cuda::device_count(), false);
        for (const at::DataPtr& data_ptr : extractDataPtrs(value)) {
          if (data_ptr.device().is_cuda()) {
            isCudaDeviceUsed[data_ptr.device().index()] = true;
          }
=======
    bool completed() const override {
      return true;
    }

    bool hasValue() const override {
      return !value_.isNone();
    }

    void setDataPtrExtractor(DataPtrExtractor data_ptr_extractor) override {
      // To avoid races with other threads that may be using the extractor, we
      // won't modify it after it's first set.
      if (dataPtrExtractor_ == nullptr) {
        dataPtrExtractor_ = std::move(data_ptr_extractor);
      }
    }

   protected:
    void postMarkCompletedHook() {
      TORCH_INTERNAL_ASSERT(cudaEvents_ == nullptr);
      std::vector<bool> isCudaDeviceUsed(c10::cuda::device_count(), false);
      for (const at::DataPtr& data_ptr : extractDataPtrs(value_)) {
        if (data_ptr.device().is_cuda()) {
          isCudaDeviceUsed[data_ptr.device().index()] = true;
>>>>>>> e2e12bf9
        }
      }

      cudaEvents_ = std::make_shared<std::vector<at::cuda::CUDAEvent>>();
      for (c10::DeviceIndex idx = 0; idx < isCudaDeviceUsed.size(); idx++) {
        if (isCudaDeviceUsed[idx]) {
          at::cuda::CUDAEvent cudaEvent;
          cudaEvent.record(at::cuda::getCurrentCUDAStream(idx));
          (*cudaEvents_).push_back(std::move(cudaEvent));
        }
      }
    }

    std::function<void(void)> wrapCallback(std::function<void(void)> callback) override {
      return [this, callback{std::move(callback)}]() {
        // We'd love to get a stream for all devices, even those that are not used
        // by the value, because the callback could use those other devices, but
        // unfortunately this could cause a deadlock with NCCL. See
        // https://github.com/pytorch/pytorch/pull/48500#issuecomment-735395414
        // In general, if some devices haven't been used yet, by getting a stream
        // for them we'd initialize them, and in addition to causing NCCL to
        // misbehaving this also ends up using memory on those devices, which the
        // user might not want.
        std::vector<at::cuda::CUDAStream> streams;
        for (at::cuda::CUDAEvent& cudaEvent : *cudaEvents_) {
          c10::DeviceIndex idx = cudaEvent.device_index();
          // FIXME Should we find a way to allow to change the priority of
          // streams?
          at::cuda::CUDAStream stream =
              at::cuda::getStreamFromPool(/*isHighPriority=*/false, idx);
          cudaEvent.block(stream);
          streams.push_back(stream);
        }

        // Use the dedicated callback stream to run callback.
        at::cuda::CUDAMultiStreamGuard streamGuard(streams);

        // Do not free the underlying data storage of value_ before its
        // usage on the stream finishes.
        for (const at::DataPtr& data_ptr : extractDataPtrs(constValue())) {
          if (data_ptr.device().is_cuda()) {
            c10::cuda::CUDACachingAllocator::recordStream(
                data_ptr, at::cuda::getCurrentCUDAStream(data_ptr.device().index()));
          }
        }

        callback();
      };
    }

    void postWaitHook() override {
      for (at::cuda::CUDAEvent& cudaEvent : *cudaEvents_) {
        cudaEvent.block(
            at::cuda::getCurrentCUDAStream(cudaEvent.device_index()));
      }

      for (const at::DataPtr& data_ptr : extractDataPtrs(value_)) {
        if (data_ptr.device().is_cuda()) {
          c10::cuda::CUDACachingAllocator::recordStream(
              data_ptr, at::cuda::getCurrentCUDAStream(data_ptr.device().index()));
        }
      }
    }

   private:
    std::shared_ptr<std::vector<at::cuda::CUDAEvent>> cudaEvents_;
    DataPtrExtractor dataPtrExtractor_;

    std::vector<std::reference_wrapper<const at::DataPtr>> extractDataPtrs(
        const at::IValue& value) {
      std::vector<std::reference_wrapper<const at::DataPtr>> data_ptrs;
      if (dataPtrExtractor_ != nullptr) {
        // If a Python communication hook is used, dataPtrExtractor_ will be
        // set in torch/csrc/jit/python/pybind_utils.h, which allows Python
        // dependency to be imported.
        data_ptrs = dataPtrExtractor_(value);
      } else {
        // If a C++ communication hook is used, use the default extractor.
        data_ptrs = at::ivalue::Future::defaultDataPtrExtractor(value);
      }
      return data_ptrs;
    }
  };

  // If you wish to create multiple process groups, each with a potentially
  // different rank and size, you can do so by passing a new store instance
  // to each one. If you have only a single store object, you can
  // use the `c10d::PrefixStore` to derive scoped instances.
  // This is also what the Python API in torch.distributed does.
  //
  // The process group instance keeps a reference to the store because
  // it may be used long after the constructor runs. In fact, the constructor
  // doesn't create any NCCL communicators. A single NCCL communicator can
  // only be used on a specific set of devices, and are therefore created
  // on-demand when a collective runs. If another collective is executed later,
  // against a different set of devices, the process group creates another NCCL
  // communicator. These NCCL communicators are cached and reused if possible.
  //
  ProcessGroupNCCL(
      const c10::intrusive_ptr<Store>& store,
      int rank,
      int size,
      c10::intrusive_ptr<Options> options = Options::create());

  // This constructor includes the deprecated `groupName` argument.
  // If you have existing code that uses the `groupName`, you can replace
  // it by specifying a `c10d::PrefixStore(groupName, store)` for store.
  C10_DEPRECATED ProcessGroupNCCL(
      const c10::intrusive_ptr<Store>& store,
      int rank,
      int size,
      const std::string& groupName,
      c10::intrusive_ptr<Options> options = Options::create())
      : ProcessGroupNCCL(store, rank, size, options) {}

  virtual ~ProcessGroupNCCL();

  c10::intrusive_ptr<ProcessGroup::Work> broadcast(
      std::vector<at::Tensor>& tensors,
      const BroadcastOptions& opts = BroadcastOptions()) override;

  c10::intrusive_ptr<ProcessGroup::Work> allreduce(
      std::vector<at::Tensor>& tensors,
      const AllreduceOptions& opts = AllreduceOptions()) override;

  c10::intrusive_ptr<ProcessGroup::Work> allreduce_coalesced(
      std::vector<at::Tensor>& tensors,
      const AllreduceCoalescedOptions& opts =
          AllreduceCoalescedOptions()) override;

  c10::intrusive_ptr<ProcessGroup::Work> reduce(
      std::vector<at::Tensor>& tensors,
      const ReduceOptions& opts = ReduceOptions()) override;

  c10::intrusive_ptr<ProcessGroup::Work> allgather(
      std::vector<std::vector<at::Tensor>>& outputTensors,
      std::vector<at::Tensor>& inputTensors,
      const AllgatherOptions& opts = AllgatherOptions()) override;

  c10::intrusive_ptr<ProcessGroup::Work> allgather_base(
      at::Tensor& outputbuffer,
      at::Tensor& inputbuffer,
      const AllgatherOptions& opts = AllgatherOptions()) override;

  c10::intrusive_ptr<ProcessGroup::Work> allgather_coalesced(
      std::vector<std::vector<at::Tensor>>& outputTensorLists,
      std::vector<at::Tensor>& inputTensors,
      const AllgatherOptions& opts = AllgatherOptions()) override;

  c10::intrusive_ptr<ProcessGroup::Work> reduce_scatter(
      std::vector<at::Tensor>& outputTensors,
      std::vector<std::vector<at::Tensor>>& inputTensors,
      const ReduceScatterOptions& opts = ReduceScatterOptions()) override;

  c10::intrusive_ptr<ProcessGroup::Work> barrier(
      const BarrierOptions& opts = BarrierOptions()) override;

  c10::intrusive_ptr<ProcessGroup::Work> alltoall_base(
      at::Tensor& outputTensor,
      at::Tensor& inputTensor,
      std::vector<int64_t>& outputSplitSizes,
      std::vector<int64_t>& inputSplitSizes,
      const AllToAllOptions& opts = AllToAllOptions()) override;

  c10::intrusive_ptr<ProcessGroup::Work> alltoall(
      std::vector<at::Tensor>& outputTensors,
      std::vector<at::Tensor>& inputTensors,
      const AllToAllOptions& opts = AllToAllOptions()) override;

  c10::intrusive_ptr<ProcessGroup::Work> send(
      std::vector<at::Tensor>& tensors,
      int dstRank,
      int tag) override;

  c10::intrusive_ptr<ProcessGroup::Work> recv(
      std::vector<at::Tensor>& tensors,
      int srcRank,
      int tag) override;

  static void groupStart();

  static void groupEnd();

  // Unsupported Ops
  c10::intrusive_ptr<ProcessGroup::Work> gather(
      std::vector<std::vector<at::Tensor>>& outputTensors,
      std::vector<at::Tensor>& inputTensors,
      const GatherOptions& opts = GatherOptions()) override;

  c10::intrusive_ptr<ProcessGroup::Work> scatter(
      std::vector<at::Tensor>& outputTensors,
      std::vector<std::vector<at::Tensor>>& inputTensors,
      const ScatterOptions& opts = ScatterOptions()) override;

  c10::intrusive_ptr<ProcessGroup::Work> recvAnysource(
      std::vector<at::Tensor>& tensors,
      int tag) override;

  static const int64_t kProcessGroupNCCLOpTimeoutMillis;

 protected:
  // Helper that broadcasts nccl unique ID to all ranks through the store
  void broadcastUniqueNCCLID(
      ncclUniqueId* ncclID,
      OpType opType,
      const std::string& devicesKey,
      int p2pRank);

  // Helper that either looks up the cached NCCL communicators or creates
  // a new set of NCCL communicators as a cache entry
  std::vector<std::shared_ptr<NCCLComm>>& getNCCLComm(
      const std::string& devicesKey,
      const std::vector<at::Device>& devices,
      OpType opType,
      int p2pRank = 0,
      bool isSendRecvSelf = false);

  // Wrapper method which can be overridden for tests.
  virtual std::exception_ptr checkForNCCLErrors(
      const std::vector<std::shared_ptr<NCCLComm>>& ncclComms);

  virtual c10::intrusive_ptr<ProcessGroupNCCL::WorkNCCL> initWork(
      std::vector<at::Device> devices,
      int rank,
      OpType opType,
      const char* profilingTitle=nullptr);

 private:
  // Helper that encapsulates work shared across all collective communication
  // primitives.  The callbacks have the following signatures:
  //
  //    ncclResult_t fn(at::Tensor& input, at::Tensor& output,
  //                    ncclComm_t, at::cuda::CUDAStream&);
  //    void {pre,post}(std::vector<at::cuda::CUDAStream&>);
  template <typename Fn>
  c10::intrusive_ptr<ProcessGroup::Work> collective(
      std::vector<at::Tensor>& input,
      std::vector<at::Tensor>& output,
      Fn fn,
      OpType opType,
      const char* profilingTitle = nullptr);
  template <typename Fn, typename PreProcess, typename PostProcess>
  c10::intrusive_ptr<ProcessGroup::Work> collective(
      std::vector<at::Tensor>& input,
      std::vector<at::Tensor>& output,
      Fn fn,
      PreProcess pre,
      PostProcess post,
      OpType opType,
      const char* profilingTitle = nullptr);

  // Helper that encapsulates work shared across point-to-point communication
  // primitives. It is the same structure as the helper used for collective
  // communicaiton primitives.
  template <typename Fn>
  c10::intrusive_ptr<ProcessGroup::Work> pointToPoint(
      std::vector<at::Tensor>& tensor,
      Fn fn,
      int peer,
      OpType opType);
  template <typename Fn, typename PreProcess, typename PostProcess>
  c10::intrusive_ptr<ProcessGroup::Work> pointToPoint(
      std::vector<at::Tensor>& tensor,
      Fn fn,
      int peer,
      OpType opType,
      PreProcess pre,
      PostProcess post);

  // Checks for NCCL errors on each of the communicators and returns an
  // appropriate exception_ptr (nullptr if no errors).
  static std::exception_ptr checkForNCCLErrorsInternal(
      const std::vector<std::shared_ptr<NCCLComm>>& ncclComms);

  // Function that runs as part of a separate thread and checks for errors on
  // NCCL communicators. We need a separate thread to check for NCCL errors
  // since we can't rely on the user calling certain methods like wait(),
  // isCompleted() etc. to detect and remediate errors. In addition to this, we
  // need a mechanism to safely abort and remove NCCL communicators from our
  // cache. This can be done cleanly by having a thread for the ProcessGroupNCCL
  // class. Attempting to modify the communicator cache from the WorkNCCL class
  // might run into issues with object lifetime since the ProcessGroupNCCL
  // object might get destroyed before the WorkNCCL object.
  void ncclCommWatchdog();

  void ncclCommWatchdogInternal();

  // This function iterates through the list of WorkNCCL objects in the
  // workList_ corresponding to incomplete collectives and then aborts NCCL
  // communicators associated with timed out collectives.
  void abortTimedOutCollectives(
      std::unordered_set<std::string>& abortedCommIds);

  void workCleanupLoop();

 protected:
  static const int64_t kWatchdogThreadSleepMillis;
  static const int64_t kWorkCleanupThreadSleepMillis;

  // The store is used to broadcast the NCCL unique ID of rank 0.
  c10::intrusive_ptr<Store> store_;

  // The number of NCCL communicators that have been created during
  // the lifetime of this process group. This sequence number is
  // used to scope keys used in the store.
  uint64_t ncclCommCounter_{0};

  // The NCCL communicator that the process group has cached.
  //
  // For collective operations:
  // The key is a list of GPU devices that an operation is operating on
  // The GPU devices are stored in a device sequence and the cache NCCL
  // communicator is associated with this GPU device sequence
  //
  // e.g. If the process group op only uses device 0, then the value of
  // the used device string stored (value of the hashmap) would be "0".
  //
  //      If the process group op uses device 0 - 7 and the each tensor of the
  //      input tensor list is on device, 0, 1, 2, 3, 4, 5, 6, 7 separately,
  //      then the value of the used device string (key) stored would be
  //      "0,1,2,3,4,5,6,7"
  //
  //      If the process group op uses device 0 - 7 and the each tensor of the
  //      input tensor list is on device, 0, 4, 5, 6, 7, 1, 2, 3 separately,
  //      then the value of the used device string stored would be
  //      "0,4,5,6,7,1,2,3"
  //
  //      Note that the order of the device for the tensor list matters.
  //
  // For point-to-point operations:
  // The key is a string of my current rank and the peer process rank.
  // e.g. If process 1 and process 2 are involved in a point-to-point
  // communication, the key will be "1:2" on both processes. Note: this is for
  // the scenario where there is only 1 GPU per process. When it comes to
  // multiple GPUs per process, this part may need to redesigned.
  std::unordered_map<std::string, std::vector<std::shared_ptr<NCCLComm>>>
      devNCCLCommMap_;

  // Map from ncclUniqueId to appropriate communicator.
  std::unordered_map<std::string, std::vector<std::shared_ptr<NCCLComm>>>
      ncclIdToCommMap_;

  // Mutex to guard maps like devNCCLCommMap_ and ncclIdToCommMap_.
  std::mutex mutex_;

  // Watchdog thread which looks for errors on the cached NCCL communicators.
  std::thread ncclCommWatchdogThread_;

  // Whether or not we should terminate the watchdog and workCleanup threads.
  std::atomic<bool> terminateProcessGroup_;

  // Condition variable to control how long the watchdog thread waits.
  std::condition_variable watchdogCV_;

  // Mutex for watchdog.
  std::mutex watchdogCVMutex_;

  // Thread that removes NCCL Work upon timeout
  std::thread workCleanupThread_;

  // Mutex to Guard workMetaList_
  std::mutex workMetaListMutex_;

  // Condition Variable for timeout thread sleep
  std::condition_variable workMetaListCV_;

  // Vector to Store WorkNCCL pointers
  std::list<ProcessGroupNCCL::WorkNCCL> workMetaList_;

  // Add Work Pointer to workVector
  void workEnqueue(c10::intrusive_ptr<ProcessGroupNCCL::WorkNCCL>);

  // The CUDA steams used by NCCL kernels
  std::unordered_map<std::string, std::vector<at::cuda::CUDAStream>>
      ncclStreams_;

  // The CUDA events used to sync NCCL streams
  std::unordered_map<std::string, std::vector<at::cuda::CUDAEvent>> ncclEvents_;

  // Device Indexes used for all collectives in this group
  std::set<int> usedDeviceIdxs_;

  // map from the key: "group name + pg counter (ID)" to the
  // unique NCCL ID count. This needs to be group and pg specific
  //
  // For each process group, we need a uniform unique NCCL ID counter to ensure
  // that NCCL operation in this process group can be completed successfully.
  // Since each process group ID belongs to a group name, the key to this map
  // is a combination of group name and ProcessGroupNCCL ID.
  static std::unordered_map<std::string, ssize_t> pgUniqueNCCLIDCnt_;

  // map from group name to the pg counter (ID) within that group
  //
  // For each group with the "group name" (which is the key), we need to
  // keep track of a unique process group ID when creating a new
  // ProcessGroupNCCL for this "group name". Therefore, the value of this
  // map keeps the unique ProcessGroupNCCL's ID for a specific group with
  // the "group name". The reason we need a per-group process group ID counter
  // is that different group can have different ranks and we need ensure that
  // each group has its own uniform process group ID for all its ranks.
  static std::unordered_map<std::string, ssize_t> processGroupCounterMap_;

  // Whether or not wait() and synchronize() are blocking operations that wait
  // for the operation to complete.
  bool blockingWait_ = false;

  // Whether ot not the workCleanupThread is used to perform async error
  // handling.
  bool asyncErrorHandling_ = false;

  // Timeout for operations. This is only used when blockingWait_ is enabled.
  std::chrono::milliseconds opTimeout_;

  // Set of communicators that this process group has aborted and their
  // ncclUniqueId has been written to the store. We don't need a lock
  // for this map since only the watchdog thread accesses this set. The
  // set contains the string representation of ncclUniqueId.
  std::unordered_set<std::string> abortedComms_;

  // Schedule NCCL operations on high priority CUDA streams.
  bool isHighPriorityStream_ = false;

  // The number of active ncclGroupStart() calls. This counter will be increased
  // by 1 when ncclGroupStart() is called and decreased by 1 when ncclGroupEnd()
  // is called.
  static thread_local uint64_t ncclActiveGroupCounter_;
};

} // namespace c10d<|MERGE_RESOLUTION|>--- conflicted
+++ resolved
@@ -214,22 +214,10 @@
         std::shared_ptr<std::vector<at::cuda::CUDAEvent>> cudaEvents)
         : at::ivalue::Future(c10::ListType::create(c10::TensorType::get())),
           cudaEvents_(std::move(cudaEvents)) {
-<<<<<<< HEAD
-      markCompleted(std::move(value));
-    }
-
-    using at::ivalue::Future::Future;
-
-    void setDataPtrExtractor(DataPtrExtractor data_ptr_extractor) override {
-      // To avoid races with other threads that may be using the extractor, we
-      // won't modify it after it's first set.
-      if (dataPtrExtractor_ == nullptr) {
-        dataPtrExtractor_ = std::move(data_ptr_extractor);
-=======
       for (const at::cuda::CUDAEvent& event : *cudaEvents_) {
         TORCH_INTERNAL_ASSERT(event.isCreated());
       }
-      for (const at::DataPtr& data_ptr : extractDataPtrs(value_)) {
+      for (const at::DataPtr& data_ptr : extractDataPtrs(value)) {
         TORCH_INTERNAL_ASSERT(
             std::find_if(
                 cudaEvents_->begin(),
@@ -238,24 +226,16 @@
                   return ev.device_index() == data_ptr.device().index();
                 }) != cudaEvents_->end());
       }
-    }
-
-   private:
-    FutureNCCL(at::TypePtr type) : at::ivalue::Future(std::move(type)) {}
-    // We need this because it will be the ::make() static method that actually
-    // creates the instance. This is a brittle approach and the passkey idiom
-    // would be a more robust solution. However, this will go away in #48505.
-    friend c10::intrusive_ptr<FutureNCCL>;
-
-   public:
-    // Gets the current stream of the device and synchronizes recorded streams
-    // with that. It will return after synchronizing the correct GPU streams to
-    // ensure we can have async CUDA execution and it does not wait for the
-    // entire operation to complete on GPU.
-    void wait() override {
-      if (error_) {
-        throw *error_;
->>>>>>> e2e12bf9
+      markCompleted(std::move(value));
+    }
+
+    using at::ivalue::Future::Future;
+
+    void setDataPtrExtractor(DataPtrExtractor data_ptr_extractor) override {
+      // To avoid races with other threads that may be using the extractor, we
+      // won't modify it after it's first set.
+      if (dataPtrExtractor_ == nullptr) {
+        dataPtrExtractor_ = std::move(data_ptr_extractor);
       }
     }
 
@@ -272,48 +252,23 @@
       return fut;
     }
 
-<<<<<<< HEAD
     void postMarkCompletedHook(const at::IValue& value) override {
+      // Check whether the first or second constructor created this instance.
       if (cudaEvents_ == nullptr) {
         std::vector<bool> isCudaDeviceUsed(c10::cuda::device_count(), false);
         for (const at::DataPtr& data_ptr : extractDataPtrs(value)) {
           if (data_ptr.device().is_cuda()) {
             isCudaDeviceUsed[data_ptr.device().index()] = true;
           }
-=======
-    bool completed() const override {
-      return true;
-    }
-
-    bool hasValue() const override {
-      return !value_.isNone();
-    }
-
-    void setDataPtrExtractor(DataPtrExtractor data_ptr_extractor) override {
-      // To avoid races with other threads that may be using the extractor, we
-      // won't modify it after it's first set.
-      if (dataPtrExtractor_ == nullptr) {
-        dataPtrExtractor_ = std::move(data_ptr_extractor);
-      }
-    }
-
-   protected:
-    void postMarkCompletedHook() {
-      TORCH_INTERNAL_ASSERT(cudaEvents_ == nullptr);
-      std::vector<bool> isCudaDeviceUsed(c10::cuda::device_count(), false);
-      for (const at::DataPtr& data_ptr : extractDataPtrs(value_)) {
-        if (data_ptr.device().is_cuda()) {
-          isCudaDeviceUsed[data_ptr.device().index()] = true;
->>>>>>> e2e12bf9
         }
-      }
-
-      cudaEvents_ = std::make_shared<std::vector<at::cuda::CUDAEvent>>();
-      for (c10::DeviceIndex idx = 0; idx < isCudaDeviceUsed.size(); idx++) {
-        if (isCudaDeviceUsed[idx]) {
-          at::cuda::CUDAEvent cudaEvent;
-          cudaEvent.record(at::cuda::getCurrentCUDAStream(idx));
-          (*cudaEvents_).push_back(std::move(cudaEvent));
+
+        cudaEvents_ = std::make_shared<std::vector<at::cuda::CUDAEvent>>();
+        for (c10::DeviceIndex idx = 0; idx < isCudaDeviceUsed.size(); idx++) {
+          if (isCudaDeviceUsed[idx]) {
+            at::cuda::CUDAEvent cudaEvent;
+            cudaEvent.record(at::cuda::getCurrentCUDAStream(idx));
+            (*cudaEvents_).push_back(std::move(cudaEvent));
+          }
         }
       }
     }
@@ -355,13 +310,13 @@
       };
     }
 
-    void postWaitHook() override {
+    void postWaitHook(const at::IValue& value) override {
       for (at::cuda::CUDAEvent& cudaEvent : *cudaEvents_) {
         cudaEvent.block(
             at::cuda::getCurrentCUDAStream(cudaEvent.device_index()));
       }
 
-      for (const at::DataPtr& data_ptr : extractDataPtrs(value_)) {
+      for (const at::DataPtr& data_ptr : extractDataPtrs(value)) {
         if (data_ptr.device().is_cuda()) {
           c10::cuda::CUDACachingAllocator::recordStream(
               data_ptr, at::cuda::getCurrentCUDAStream(data_ptr.device().index()));
