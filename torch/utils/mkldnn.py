from __future__ import absolute_import, division, print_function, unicode_literals

import torch


class MkldnnLinear(torch.jit.ScriptModule):
    def __init__(self, dense_module, dtype):
        super(MkldnnLinear, self).__init__()
        self.register_buffer('weight', dense_module.weight.to_mkldnn(dtype))
        if dense_module.bias is not None:
            self.register_buffer('bias', dense_module.bias.to_mkldnn())
        else:
            # TODO: Remove this once ScriptModule supports registering None buffer
            self.register_buffer(
                'bias',
                torch.zeros([dense_module.weight.size(0)], dtype=torch.float).to_mkldnn())

    @torch.jit.script_method
    def __getstate__(self):
        return (self.weight.to_dense(), self.bias.to_dense(), self.training)

    @torch.jit.script_method
    def __setstate__(self, state):
        self.weight = state[0].to_mkldnn()
        self.bias = state[1].to_mkldnn()
        self.training = state[2]

    @torch.jit.script_method
    def forward(self, x):
        x_mkldnn = x if x.is_mkldnn else x.to_mkldnn()
        y_mkldnn = torch._C._nn.mkldnn_linear(x_mkldnn, self.weight, self.bias)
        y = y_mkldnn if x.is_mkldnn else y_mkldnn.to_dense()
        return y


class _MkldnnConvNd(torch.jit.ScriptModule):
    """Common base of MkldnnConv1d and MkldnnConv2d"""
    __constants__ = ['stride', 'padding', 'dilation', 'groups']

<<<<<<< HEAD
    def __init__(self, dense_module, dtype):
        super(MkldnnConv2d, self).__init__()
=======
    def __init__(self, dense_module):
        super(_MkldnnConvNd, self).__init__()
>>>>>>> 96b11ed6

        self.stride = dense_module.stride
        self.padding = dense_module.padding
        self.dilation = dense_module.dilation
        self.groups = dense_module.groups

<<<<<<< HEAD
        self.register_buffer('weight', torch._C._nn.mkldnn_reorder_conv2d_weight(
            dense_module.weight.to_mkldnn(dtype),
            self.padding,
            self.stride,
            self.dilation,
            self.groups))
=======
>>>>>>> 96b11ed6
        if dense_module.bias is not None:
            self.register_buffer('bias', dense_module.bias.to_mkldnn())
        else:
            # TODO: Remove this once ScriptModule supports registering None buffer
            self.register_buffer(
                'bias',
                torch.zeros([dense_module.weight.size(0)], dtype=torch.float).to_mkldnn())

    @torch.jit.script_method
    def __getstate__(self):
        return (self.weight.to_dense(), self.bias.to_dense(), self.training)

    @torch.jit.script_method
    def forward(self, x):
        return torch.mkldnn_convolution(
            x,
            self.weight,
            self.bias,
            self.padding,
            self.stride,
            self.dilation,
            self.groups)


class MkldnnConv1d(_MkldnnConvNd):
    def __init__(self, dense_module):
        super(MkldnnConv1d, self).__init__(dense_module)

        self.register_buffer('weight', dense_module.weight.to_mkldnn())

    @torch.jit.script_method
    def __setstate__(self, state):
        self.weight = state[0].to_mkldnn()
        self.bias = state[1].to_mkldnn()
        self.training = state[2]


class MkldnnConv2d(_MkldnnConvNd):
    def __init__(self, dense_module):
        super(MkldnnConv2d, self).__init__(dense_module)

        self.register_buffer('weight', torch._C._nn.mkldnn_reorder_conv2d_weight(
            dense_module.weight.to_mkldnn(),
            self.padding,
            self.stride,
            self.dilation,
            self.groups))

    @torch.jit.script_method
    def __setstate__(self, state):
        self.weight = torch._C._nn.mkldnn_reorder_conv2d_weight(
            state[0].to_mkldnn(),
            self.padding,
            self.stride,
            self.dilation,
            self.groups)
        self.bias = state[1].to_mkldnn()
        self.training = state[2]


class MkldnnBatchNorm2d(torch.jit.ScriptModule):
    __constants__ = ['exponential_average_factor', 'eps']

    def __init__(self, dense_module):
        super(MkldnnBatchNorm2d, self).__init__()

        assert(not dense_module.training)
        assert(dense_module.track_running_stats)
        assert(dense_module.affine)

        if dense_module.momentum is None:
            self.exponential_average_factor = 0.0
        else:
            self.exponential_average_factor = dense_module.momentum
        self.eps = dense_module.eps

        self.register_buffer('weight', dense_module.weight.to_mkldnn())
        self.register_buffer('bias', dense_module.bias.to_mkldnn())
        self.register_buffer('running_mean', dense_module.running_mean.to_mkldnn())
        self.register_buffer('running_var', dense_module.running_var.to_mkldnn())

    @torch.jit.script_method
    def __getstate__(self):
        weight = self.weight.to_dense()
        bias = self.bias.to_dense()
        running_mean = self.running_mean.to_dense()
        running_var = self.running_var.to_dense()
        return (weight, bias, running_mean, running_var, self.training)

    @torch.jit.script_method
    def __setstate__(self, state):
        self.weight = state[0].to_mkldnn()
        self.bias = state[1].to_mkldnn()
        self.running_mean = state[2].to_mkldnn()
        self.running_var = state[3].to_mkldnn()
        self.training = state[4]

    @torch.jit.script_method
    def forward(self, x):
        return torch.batch_norm(
            x,
            self.weight,
            self.bias,
            self.running_mean,
            self.running_var,
            False,  # training
            self.exponential_average_factor,
            self.eps,
            False,  # cuda_enabled
        )


def to_mkldnn(module, dtype=torch.float):
    def m_fn(m, d):
        if isinstance(m, torch.nn.Linear):
<<<<<<< HEAD
            return MkldnnLinear(m, d)
=======
            return MkldnnLinear(m)
        elif isinstance(m, torch.nn.Conv1d):
            return MkldnnConv1d(m)
>>>>>>> 96b11ed6
        elif isinstance(m, torch.nn.Conv2d):
            return MkldnnConv2d(m, d)
        elif isinstance(m, torch.nn.BatchNorm2d):
            return MkldnnBatchNorm2d(m)
        else:
            return m

    def m_fn_rec(m, d):
        new_m = m_fn(m, d)
        for name, sub_m in m.named_children():
            setattr(new_m, name, m_fn_rec(sub_m, d))
        return new_m

    return m_fn_rec(module, dtype)<|MERGE_RESOLUTION|>--- conflicted
+++ resolved
@@ -37,28 +37,13 @@
     """Common base of MkldnnConv1d and MkldnnConv2d"""
     __constants__ = ['stride', 'padding', 'dilation', 'groups']
 
-<<<<<<< HEAD
-    def __init__(self, dense_module, dtype):
-        super(MkldnnConv2d, self).__init__()
-=======
     def __init__(self, dense_module):
         super(_MkldnnConvNd, self).__init__()
->>>>>>> 96b11ed6
-
         self.stride = dense_module.stride
         self.padding = dense_module.padding
         self.dilation = dense_module.dilation
         self.groups = dense_module.groups
 
-<<<<<<< HEAD
-        self.register_buffer('weight', torch._C._nn.mkldnn_reorder_conv2d_weight(
-            dense_module.weight.to_mkldnn(dtype),
-            self.padding,
-            self.stride,
-            self.dilation,
-            self.groups))
-=======
->>>>>>> 96b11ed6
         if dense_module.bias is not None:
             self.register_buffer('bias', dense_module.bias.to_mkldnn())
         else:
@@ -97,11 +82,11 @@
 
 
 class MkldnnConv2d(_MkldnnConvNd):
-    def __init__(self, dense_module):
+    def __init__(self, dense_module, dtype):
         super(MkldnnConv2d, self).__init__(dense_module)
 
         self.register_buffer('weight', torch._C._nn.mkldnn_reorder_conv2d_weight(
-            dense_module.weight.to_mkldnn(),
+            dense_module.weight.to_mkldnn(dtype),
             self.padding,
             self.stride,
             self.dilation,
@@ -110,7 +95,7 @@
     @torch.jit.script_method
     def __setstate__(self, state):
         self.weight = torch._C._nn.mkldnn_reorder_conv2d_weight(
-            state[0].to_mkldnn(),
+            state[0].to_mkldnn(dtype),
             self.padding,
             self.stride,
             self.dilation,
@@ -174,13 +159,9 @@
 def to_mkldnn(module, dtype=torch.float):
     def m_fn(m, d):
         if isinstance(m, torch.nn.Linear):
-<<<<<<< HEAD
             return MkldnnLinear(m, d)
-=======
-            return MkldnnLinear(m)
         elif isinstance(m, torch.nn.Conv1d):
             return MkldnnConv1d(m)
->>>>>>> 96b11ed6
         elif isinstance(m, torch.nn.Conv2d):
             return MkldnnConv2d(m, d)
         elif isinstance(m, torch.nn.BatchNorm2d):
